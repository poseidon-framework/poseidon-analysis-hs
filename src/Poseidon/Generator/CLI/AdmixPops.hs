module Poseidon.Generator.CLI.AdmixPops where

import           Poseidon.Generator.Parsers
import           Poseidon.Generator.SampleGeno
import           Poseidon.Generator.Types
import           Poseidon.Generator.Utils

import           Control.Exception             (catch, throwIO)
import           Control.Monad                 (forM, unless, when)
<<<<<<< HEAD
import           Control.Monad.Reader          (ask)
import           Data.Function                 ((&))
import           Data.List
import           Data.Maybe
import           Data.Time                     (getCurrentTime)
import           Lens.Family2                  (view)
=======
import           Data.List
import           Data.Maybe
import           Data.Ratio                    ((%))
import           Data.Time                     (getCurrentTime)
>>>>>>> d8f6a6fa
import           Pipes
import qualified Pipes.Group                   as PG
import qualified Pipes.Prelude                 as P
import           Pipes.Safe                    (runSafeT)
import           Poseidon.GenotypeData
import           Poseidon.Janno
import           Poseidon.Package
import           Poseidon.Utils
<<<<<<< HEAD
import           SequenceFormats.Eigenstrat
import           SequenceFormats.Plink         (writePlink)
=======
import           SequenceFormats.Eigenstrat    (EigenstratIndEntry (..),
                                                writeEigenstrat)
import           SequenceFormats.Plink         (eigenstratInd2PlinkFam,
                                                writePlink)
>>>>>>> d8f6a6fa
import           System.Directory              (createDirectoryIfMissing)
import           System.FilePath               (takeBaseName, (<.>), (</>))

data AdmixPopsMethodSettings =
    PerSNP {
        _admixMarginalizeMissing :: Bool
    } | InChunks {
        _admixChunkSize :: Int
    }

data AdmixPopsOptions = AdmixPopsOptions {
      _admixGenoSources             :: [GenoDataSource]
    , _admixIndWithAdmixtureSet     :: [InIndAdmixpops]
    , _admixIndWithAdmixtureSetFile :: Maybe FilePath
    , _admixMethodSettings          :: AdmixPopsMethodSettings
    , _admixOutFormat               :: GenotypeFormatSpec
    , _admixOutPath                 :: FilePath
    , _forgeOutPacName              :: Maybe String
    , _forgeOutputPlinkPopMode      :: PlinkPopNameMode
    }

pacReadOpts :: PackageReadOptions
pacReadOpts = defaultPackageReadOptions {
      _readOptStopOnDuplicates = False
    , _readOptIgnoreChecksums  = True
    , _readOptIgnoreGeno       = False
    , _readOptGenoCheck        = True
    }

<<<<<<< HEAD
runAdmixPops :: AdmixPopsOptions -> PoseidonLogIO ()
runAdmixPops (
    AdmixPopsOptions
        genoSources
        popsWithFracsDirect
        popsWithFracsFile
        methodSetting
        outFormat
        outPath
        maybeOutName
    ) = do
=======
runAdmixPops :: AdmixPopsOptions -> PoseidonIO ()
runAdmixPops (AdmixPopsOptions genoSources popsWithFracsDirect popsWithFracsFile marginalizeMissing outFormat outPath maybeOutName outPlinkPopMode) = do
>>>>>>> d8f6a6fa
    -- compile individuals
    popsWithFracsFromFile <- case popsWithFracsFile of
        Nothing -> return []
        Just f  -> liftIO $ readIndWithAdmixtureSetFromFile f
    let requestedInds = popsWithFracsDirect ++ popsWithFracsFromFile
    -- validating input
    logInfo "Checking requested, artificial individuals"
    logInfo $ "Individuals: " ++ renderRequestedInds requestedInds
    liftIO $ checkIndsWithAdmixtureSets requestedInds
    -- load Poseidon packages
    properPackages <- readPoseidonPackageCollection pacReadOpts $ [getPacBaseDirs x | x@PacBaseDir {} <- genoSources]
    pseudoPackages <- mapM makePseudoPackageFromGenotypeData $ [getGenoDirect x | x@GenoDirect {} <- genoSources]
    logInfo $ "Unpackaged genotype data files loaded: " ++ show (length pseudoPackages)
    let allPackages = properPackages ++ pseudoPackages
<<<<<<< HEAD
    -- determine relevant packages
    let popNames = concat $ map (map _inPopName) $ map _inPopSet requestedInds
    relevantPackages <- liftIO $ filterPackagesByPops popNames allPackages
    -- gather additional info for requested inds
    preparedInds <- liftIO $ mapM (`gatherInfoForInd` relevantPackages) requestedInds
=======
    -- determine relevant packages and indices
    let popsWithFracs = map (_popFracList . _admixSet) requestedInds
        pops = map (map pop) popsWithFracs
    relevantPackages <- filterPackagesByPops (concat pops) allPackages
    popsFracsInds <- mapM (mapM (`extractIndsPerPop` relevantPackages)) popsWithFracs
>>>>>>> d8f6a6fa
    -- create new package --
    let outName = case maybeOutName of -- take basename of outPath, if name is not provided
            Just x  -> x
            Nothing -> takeBaseName outPath
    when (outName == "") $ liftIO $ throwIO PoseidonEmptyOutPacNameException
    -- create new directory
    logInfo $ "Writing to directory (will be created if missing): " ++ outPath
    liftIO $ createDirectoryIfMissing True outPath
    -- compile genotype data structure
<<<<<<< HEAD
    let [outInd, outSnp, outGeno] = case outFormat of
            GenotypeFormatEigenstrat -> [outName <.> ".ind", outName <.> ".snp", outName <.> ".geno"]
            GenotypeFormatPlink -> [outName <.> ".fam", outName <.> ".bim", outName <.> ".bed"]
    let [outG, outS, outI] = map (outPath </>) [outGeno, outSnp, outInd]
=======
    let (outInd, outSnp, outGeno) = case outFormat of
            GenotypeFormatEigenstrat -> (outName <.> ".ind", outName <.> ".snp", outName <.> ".geno")
            GenotypeFormatPlink -> (outName <.> ".fam", outName <.> ".bim", outName <.> ".bed")
>>>>>>> d8f6a6fa
    let genotypeData = GenotypeDataSpec outFormat outGeno Nothing outSnp Nothing outInd Nothing Nothing
        pac = newMinimalPackageTemplate outPath outName genotypeData
    liftIO $ writePoseidonPackage pac
    -- compile genotype data
    logInfo "Compiling individuals"
<<<<<<< HEAD
    logEnv <- ask
    currentTime <- liftIO getCurrentTime
    liftIO $ catch (
        runSafeT $ do
            (_, eigenstratProd) <- getJointGenotypeData logEnv False relevantPackages Nothing
            let newIndEntries = map (\x -> EigenstratIndEntry (_indName x) Unknown (_groupName x)) preparedInds
            let outConsumer = case outFormat of
                    GenotypeFormatEigenstrat -> writeEigenstrat outG outS outI newIndEntries
                    GenotypeFormatPlink      -> writePlink      outG outS outI newIndEntries
            case methodSetting of
                PerSNP marginalizeMissing -> do
                    runEffect $ eigenstratProd >->
                        printSNPCopyProgress logEnv currentTime >->
                        P.mapM (samplePerSNP marginalizeMissing preparedInds) >->
                        outConsumer
                InChunks chunkSize -> do
                    runEffect $ (
                            eigenstratProd &
                            chunkEigenstratByNrSnps chunkSize &
                            PG.maps (samplePerChunk logEnv preparedInds) &
                            PG.concats
                        ) >->
                        printSNPCopyProgress logEnv currentTime >->
                        outConsumer
=======
    logA <- envLogAction
    inPlinkPopMode <- envInputPlinkMode
    currentTime <- liftIO getCurrentTime
    liftIO $ catch (
        runSafeT $ do
            (_, eigenstratProd) <- getJointGenotypeData logA False inPlinkPopMode relevantPackages Nothing
            let (outG, outS, outI) = (outPath </> outGeno, outPath </> outSnp, outPath </> outInd)
                newIndEntries = map (\x -> EigenstratIndEntry (_admixInd x) Unknown (_admixUnit x)) requestedInds
            let outConsumer = case outFormat of
                    GenotypeFormatEigenstrat -> writeEigenstrat outG outS outI newIndEntries
                    GenotypeFormatPlink      -> writePlink      outG outS outI (map (eigenstratInd2PlinkFam outPlinkPopMode) newIndEntries)
            runEffect $ eigenstratProd >->
                printSNPCopyProgress logA currentTime >->
                P.mapM (sampleGenoForMultipleIndWithAdmixtureSet marginalizeMissing popsFracsInds) >->
                outConsumer
>>>>>>> d8f6a6fa
        ) (\e -> throwIO $ PoseidonGenotypeExceptionForward e)
    logInfo "Done"
    where
        chunkEigenstratByNrSnps chunkSize = view (PG.chunksOf chunkSize)

checkIndsWithAdmixtureSets :: [InIndAdmixpops] -> IO ()
checkIndsWithAdmixtureSets requestedInds = do
    checkDuplicateIndNames requestedInds
    mapM_ checkPopFracList requestedInds
    where
        checkDuplicateIndNames :: [InIndAdmixpops] -> IO ()
        checkDuplicateIndNames xs =
            let individualsGrouped = filter (\x -> length x > 1) $ group $ sort $ map _inIndName xs
            in unless (null individualsGrouped) $ do
                throwIO $ PoseidonGeneratorCLIParsingException $
                    "Duplicate individual names: " ++ intercalate "," (nub $ concat individualsGrouped)
        checkPopFracList :: InIndAdmixpops -> IO ()
        checkPopFracList x = do
            let xs = _inPopSet x
                fracs = map _inPopFrac xs
            when (sum fracs /= 1) $ do
                throwIO $ PoseidonGeneratorCLIParsingException $
                    "Fractions in " ++ show x ++ " do not to sum to 100%"

filterPackagesByPops :: [String] -> [PoseidonPackage] -> PoseidonIO [PoseidonPackage]
filterPackagesByPops pops packages = do
    fmap catMaybes . forM packages $ \pac -> do
        inds <- loadIndividuals (posPacBaseDir pac) (posPacGenotypeData pac)
        let groupNamesPac = [groupName | EigenstratIndEntry _ _ groupName <- inds]
        if   not (null (groupNamesPac `intersect` pops))
        then return (Just pac)
        else return Nothing

<<<<<<< HEAD
gatherInfoForInd :: InIndAdmixpops -> [PoseidonPackage] -> IO IndAdmixpops
gatherInfoForInd (InIndAdmixpops name_ group_ set_) pacs = do
    inds <- mapM (`extractIndsPerPop` pacs) set_
    return $ IndAdmixpops name_ group_ inds

extractIndsPerPop :: InPopAdmixpops -> [PoseidonPackage] -> IO PopAdmixpops
extractIndsPerPop (InPopAdmixpops pop_ frac_) relevantPackages = do
=======
extractIndsPerPop :: PopulationWithFraction -> [PoseidonPackage] -> PoseidonIO ([Int], Rational)
extractIndsPerPop (PopulationWithFraction _pop _frac) relevantPackages = do
>>>>>>> d8f6a6fa
    let allPackageNames = map posPacTitle relevantPackages
    allIndEntries <- mapM (\pac -> loadIndividuals (posPacBaseDir pac) (posPacGenotypeData pac)) relevantPackages
    let filterFunc (_,_,EigenstratIndEntry _ _ _group) = _group == pop_
        indNames = map extractIndName $ filter filterFunc (zipGroup allPackageNames allIndEntries)
        indIDs = map extractFirst $ filter filterFunc (zipGroup allPackageNames allIndEntries)
    return (PopAdmixpops pop_ frac_ (zip indNames indIDs))
    where
        extractIndName (_,_,EigenstratIndEntry x _ _) = x<|MERGE_RESOLUTION|>--- conflicted
+++ resolved
@@ -7,19 +7,11 @@
 
 import           Control.Exception             (catch, throwIO)
 import           Control.Monad                 (forM, unless, when)
-<<<<<<< HEAD
-import           Control.Monad.Reader          (ask)
 import           Data.Function                 ((&))
 import           Data.List
 import           Data.Maybe
 import           Data.Time                     (getCurrentTime)
 import           Lens.Family2                  (view)
-=======
-import           Data.List
-import           Data.Maybe
-import           Data.Ratio                    ((%))
-import           Data.Time                     (getCurrentTime)
->>>>>>> d8f6a6fa
 import           Pipes
 import qualified Pipes.Group                   as PG
 import qualified Pipes.Prelude                 as P
@@ -28,15 +20,8 @@
 import           Poseidon.Janno
 import           Poseidon.Package
 import           Poseidon.Utils
-<<<<<<< HEAD
 import           SequenceFormats.Eigenstrat
-import           SequenceFormats.Plink         (writePlink)
-=======
-import           SequenceFormats.Eigenstrat    (EigenstratIndEntry (..),
-                                                writeEigenstrat)
-import           SequenceFormats.Plink         (eigenstratInd2PlinkFam,
-                                                writePlink)
->>>>>>> d8f6a6fa
+import           SequenceFormats.Plink         (writePlink, eigenstratInd2PlinkFam)
 import           System.Directory              (createDirectoryIfMissing)
 import           System.FilePath               (takeBaseName, (<.>), (</>))
 
@@ -66,8 +51,7 @@
     , _readOptGenoCheck        = True
     }
 
-<<<<<<< HEAD
-runAdmixPops :: AdmixPopsOptions -> PoseidonLogIO ()
+runAdmixPops :: AdmixPopsOptions -> PoseidonIO ()
 runAdmixPops (
     AdmixPopsOptions
         genoSources
@@ -77,11 +61,8 @@
         outFormat
         outPath
         maybeOutName
+        outPlinkPopMode
     ) = do
-=======
-runAdmixPops :: AdmixPopsOptions -> PoseidonIO ()
-runAdmixPops (AdmixPopsOptions genoSources popsWithFracsDirect popsWithFracsFile marginalizeMissing outFormat outPath maybeOutName outPlinkPopMode) = do
->>>>>>> d8f6a6fa
     -- compile individuals
     popsWithFracsFromFile <- case popsWithFracsFile of
         Nothing -> return []
@@ -96,19 +77,11 @@
     pseudoPackages <- mapM makePseudoPackageFromGenotypeData $ [getGenoDirect x | x@GenoDirect {} <- genoSources]
     logInfo $ "Unpackaged genotype data files loaded: " ++ show (length pseudoPackages)
     let allPackages = properPackages ++ pseudoPackages
-<<<<<<< HEAD
     -- determine relevant packages
     let popNames = concat $ map (map _inPopName) $ map _inPopSet requestedInds
-    relevantPackages <- liftIO $ filterPackagesByPops popNames allPackages
+    relevantPackages <- filterPackagesByPops popNames allPackages
     -- gather additional info for requested inds
-    preparedInds <- liftIO $ mapM (`gatherInfoForInd` relevantPackages) requestedInds
-=======
-    -- determine relevant packages and indices
-    let popsWithFracs = map (_popFracList . _admixSet) requestedInds
-        pops = map (map pop) popsWithFracs
-    relevantPackages <- filterPackagesByPops (concat pops) allPackages
-    popsFracsInds <- mapM (mapM (`extractIndsPerPop` relevantPackages)) popsWithFracs
->>>>>>> d8f6a6fa
+    preparedInds <- mapM (`gatherInfoForInd` relevantPackages) requestedInds
     -- create new package --
     let outName = case maybeOutName of -- take basename of outPath, if name is not provided
             Just x  -> x
@@ -118,63 +91,39 @@
     logInfo $ "Writing to directory (will be created if missing): " ++ outPath
     liftIO $ createDirectoryIfMissing True outPath
     -- compile genotype data structure
-<<<<<<< HEAD
-    let [outInd, outSnp, outGeno] = case outFormat of
-            GenotypeFormatEigenstrat -> [outName <.> ".ind", outName <.> ".snp", outName <.> ".geno"]
-            GenotypeFormatPlink -> [outName <.> ".fam", outName <.> ".bim", outName <.> ".bed"]
-    let [outG, outS, outI] = map (outPath </>) [outGeno, outSnp, outInd]
-=======
     let (outInd, outSnp, outGeno) = case outFormat of
             GenotypeFormatEigenstrat -> (outName <.> ".ind", outName <.> ".snp", outName <.> ".geno")
             GenotypeFormatPlink -> (outName <.> ".fam", outName <.> ".bim", outName <.> ".bed")
->>>>>>> d8f6a6fa
     let genotypeData = GenotypeDataSpec outFormat outGeno Nothing outSnp Nothing outInd Nothing Nothing
         pac = newMinimalPackageTemplate outPath outName genotypeData
     liftIO $ writePoseidonPackage pac
     -- compile genotype data
     logInfo "Compiling individuals"
-<<<<<<< HEAD
-    logEnv <- ask
+    logA <- envLogAction
     currentTime <- liftIO getCurrentTime
     liftIO $ catch (
         runSafeT $ do
-            (_, eigenstratProd) <- getJointGenotypeData logEnv False relevantPackages Nothing
+            (_, eigenstratProd) <- getJointGenotypeData logA False outPlinkPopMode relevantPackages Nothing
+            let (outG, outS, outI) = (outPath </> outGeno, outPath </> outSnp, outPath </> outInd)
             let newIndEntries = map (\x -> EigenstratIndEntry (_indName x) Unknown (_groupName x)) preparedInds
             let outConsumer = case outFormat of
                     GenotypeFormatEigenstrat -> writeEigenstrat outG outS outI newIndEntries
-                    GenotypeFormatPlink      -> writePlink      outG outS outI newIndEntries
+                    GenotypeFormatPlink      -> writePlink      outG outS outI (map (eigenstratInd2PlinkFam outPlinkPopMode) newIndEntries)
             case methodSetting of
                 PerSNP marginalizeMissing -> do
                     runEffect $ eigenstratProd >->
-                        printSNPCopyProgress logEnv currentTime >->
+                        printSNPCopyProgress logA currentTime >->
                         P.mapM (samplePerSNP marginalizeMissing preparedInds) >->
                         outConsumer
                 InChunks chunkSize -> do
                     runEffect $ (
                             eigenstratProd &
                             chunkEigenstratByNrSnps chunkSize &
-                            PG.maps (samplePerChunk logEnv preparedInds) &
+                            PG.maps (samplePerChunk logA preparedInds) &
                             PG.concats
                         ) >->
-                        printSNPCopyProgress logEnv currentTime >->
+                        printSNPCopyProgress logA currentTime >->
                         outConsumer
-=======
-    logA <- envLogAction
-    inPlinkPopMode <- envInputPlinkMode
-    currentTime <- liftIO getCurrentTime
-    liftIO $ catch (
-        runSafeT $ do
-            (_, eigenstratProd) <- getJointGenotypeData logA False inPlinkPopMode relevantPackages Nothing
-            let (outG, outS, outI) = (outPath </> outGeno, outPath </> outSnp, outPath </> outInd)
-                newIndEntries = map (\x -> EigenstratIndEntry (_admixInd x) Unknown (_admixUnit x)) requestedInds
-            let outConsumer = case outFormat of
-                    GenotypeFormatEigenstrat -> writeEigenstrat outG outS outI newIndEntries
-                    GenotypeFormatPlink      -> writePlink      outG outS outI (map (eigenstratInd2PlinkFam outPlinkPopMode) newIndEntries)
-            runEffect $ eigenstratProd >->
-                printSNPCopyProgress logA currentTime >->
-                P.mapM (sampleGenoForMultipleIndWithAdmixtureSet marginalizeMissing popsFracsInds) >->
-                outConsumer
->>>>>>> d8f6a6fa
         ) (\e -> throwIO $ PoseidonGenotypeExceptionForward e)
     logInfo "Done"
     where
@@ -208,18 +157,13 @@
         then return (Just pac)
         else return Nothing
 
-<<<<<<< HEAD
-gatherInfoForInd :: InIndAdmixpops -> [PoseidonPackage] -> IO IndAdmixpops
+gatherInfoForInd :: InIndAdmixpops -> [PoseidonPackage] -> PoseidonIO IndAdmixpops
 gatherInfoForInd (InIndAdmixpops name_ group_ set_) pacs = do
     inds <- mapM (`extractIndsPerPop` pacs) set_
     return $ IndAdmixpops name_ group_ inds
 
-extractIndsPerPop :: InPopAdmixpops -> [PoseidonPackage] -> IO PopAdmixpops
+extractIndsPerPop :: InPopAdmixpops -> [PoseidonPackage] -> PoseidonIO PopAdmixpops
 extractIndsPerPop (InPopAdmixpops pop_ frac_) relevantPackages = do
-=======
-extractIndsPerPop :: PopulationWithFraction -> [PoseidonPackage] -> PoseidonIO ([Int], Rational)
-extractIndsPerPop (PopulationWithFraction _pop _frac) relevantPackages = do
->>>>>>> d8f6a6fa
     let allPackageNames = map posPacTitle relevantPackages
     allIndEntries <- mapM (\pac -> loadIndividuals (posPacBaseDir pac) (posPacGenotypeData pac)) relevantPackages
     let filterFunc (_,_,EigenstratIndEntry _ _ _group) = _group == pop_
