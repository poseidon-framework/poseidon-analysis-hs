{-# LANGUAGE DeriveGeneric     #-}
{-# LANGUAGE OverloadedStrings #-}

module Poseidon.Analysis.CLI.FStats (
      FStatSpec(..)
    , P.ParseError
    , P.runParser
    , FstatsOptions(..)
    , JackknifeMode(..)
    , runFstats,
    collectStatSpecGroups
) where

import           Poseidon.Analysis.FStatsConfig (AscertainmentSpec (..),
                                                 FStatInput, FStatSpec (..),
                                                 FStatType (..), readFstatInput)
import           Poseidon.Analysis.Utils        (GenomPos, JackknifeMode (..),
                                                 addGroupDefs,
                                                 computeAlleleCount,
                                                 computeAlleleFreq,
                                                 computeJackknifeOriginal,
                                                 filterTransitions)

import           Control.Foldl                  (FoldM (..), impurely, list,
                                                 purely)
import           Control.Monad                  (forM, forM_, unless)
import           Control.Monad.IO.Class         (MonadIO, liftIO)
import           Control.Monad.Reader           (ask)
import           Data.IORef                     (IORef, modifyIORef', newIORef,
                                                 readIORef, writeIORef)
import           Data.List                      (intercalate, nub, (\\))
import qualified Data.Map                       as M
import qualified Data.Vector                    as V
import qualified Data.Vector.Unboxed            as VU
import qualified Data.Vector.Unboxed.Mutable    as VUM
-- import           Debug.Trace                 (trace)
import           Lens.Family2                   (view)
import           Pipes                          (cat, (>->))
import           Pipes.Group                    (chunksOf, foldsM, groupsBy)
import qualified Pipes.Prelude                  as P
import           Pipes.Safe                     (runSafeT)
import           Poseidon.EntitiesList          (PoseidonEntity (..),
                                                 conformingEntityIndices,
                                                 findNonExistentEntities,
                                                 indInfoFindRelevantPackageNames,
                                                 underlyingEntity)
import           Poseidon.Package               (PackageReadOptions (..),
                                                 PoseidonPackage (..),
                                                 defaultPackageReadOptions,
                                                 getJointGenotypeData,
                                                 getJointIndividualInfo,
                                                 readPoseidonPackageCollection)
import           Poseidon.SecondaryTypes        (IndividualInfo (..))
import           Poseidon.Utils                 (PoseidonLogIO, logError,
                                                 logInfo)
import           SequenceFormats.Eigenstrat     (EigenstratSnpEntry (..),
                                                 GenoLine)
import           SequenceFormats.Utils          (Chrom)
import           System.Exit                    (exitFailure)
import           System.IO                      (IOMode (..), hPutStrLn, stderr,
                                                 withFile)
import           Text.Layout.Table              (asciiRoundS, column, def,
                                                 expand, rowsG, tableString,
                                                 titlesH)
import qualified Text.Parsec                    as P
import           Text.Printf                    (printf)

-- | A datatype representing the command line options for the F-Statistics command
data FstatsOptions = FstatsOptions
    { _foBaseDirs      :: [FilePath] -- ^ the list of base directories to search for packages
    -- ^ The way the Jackknife is performed
    , _foJackknifeMode :: JackknifeMode -- ^ The way the Jackknife is performed
    -- ^ a list of chromosome names to exclude from the computation
    , _foExcludeChroms :: [Chrom] -- ^ a list of chromosome names to exclude from the computation
    -- ^ A list of F-statistics to compute
    , _foStatInput     :: [FStatInput] -- ^ A list of F-statistics to compute, entered directly or via files
    , _foMaxSnps       :: Maybe Int
    , _foNoTransitions :: Bool
    , _foTableOut      :: Maybe FilePath
    }

data BlockData = BlockData
    { blockStartPos  :: GenomPos
    , blockEndPos    :: GenomPos
    , blockSiteCount :: Int
    -- multiple per-block-accumulators per statistics, can be used however the specific statistic needs to.
    , blockStatVal   :: [[Double]] -- multiple per-block-accumulators per statistics, can be used however the specific statistic needs to.
    -- For example, most stats will use two numbers, one for the accumulating statistic, and one for the normalisation. Some use more, like F3, which
    }
    deriving (Show)

data BlockAccumulator = BlockAccumulator
    { accMaybeStartPos :: IORef (Maybe GenomPos)
    , accMaybeEndPos   :: IORef (Maybe GenomPos)
    , accCount         :: IORef Int
    -- this is the key value accumulator: for each statistic there is a list of accumulators if needed, see above.
    , accValues        :: V.Vector (VUM.IOVector Double) -- this is the key value accumulator: for each statistic there is a list of accumulators if needed, see above.
    -- the outer vector is boxed and immutable, the inner vector is unboxed and mutable, so that values can be updated as we loop through the data.
    }

-- | The main function running the FStats command.
runFstats :: FstatsOptions -> PoseidonLogIO ()
runFstats opts = do
    -- load packages --
    allPackages <- readPoseidonPackageCollection pacReadOpts (_foBaseDirs opts)
    (groupDefs, statSpecs) <- readFstatInput (_foStatInput opts)
    unless (null groupDefs) . logInfo $ "Found group definitions: " ++ show groupDefs

    -- check whether all individuals that are needed for the statistics are there, including individuals needed for the adhoc-group definitions in the config file
    let newGroups = map (Group . fst) groupDefs
    let collectedStats = collectStatSpecGroups statSpecs
    let allEntities = nub (concatMap (map underlyingEntity . snd) groupDefs ++ collectedStats) \\ newGroups

    let jointIndInfoAll = getJointIndividualInfo allPackages
    let missingEntities = findNonExistentEntities allEntities jointIndInfoAll

    if not. null $ missingEntities then do
        logError $ "The following entities couldn't be found: " ++ (intercalate ", " . map show $ missingEntities)
        liftIO exitFailure
    else do

        -- annotate all individuals with the new adhoc-group definitions where necessary
        let jointIndInfoWithNewGroups = addGroupDefs groupDefs jointIndInfoAll

        -- select only the packages needed for the statistics to be computed
        let relevantPackageNames = indInfoFindRelevantPackageNames collectedStats jointIndInfoWithNewGroups
        let relevantPackages = filter (flip elem relevantPackageNames . posPacTitle) allPackages
        logInfo $ (show . length $ relevantPackages) ++ " relevant packages for chosen statistics identified:"
        mapM_ (logInfo . posPacTitle) relevantPackages

        -- annotate again the individuals in the selected packages with the adhoc-group defs from the config
        let jointIndInfo = addGroupDefs groupDefs . getJointIndividualInfo $ relevantPackages

        logInfo "Computing stats:"
        mapM_ (logInfo . summaryPrintFstats) statSpecs
        logEnv <- ask
        blocks <- liftIO . runSafeT $ do
            statsFold <- buildStatSpecsFold jointIndInfo statSpecs
<<<<<<< HEAD
            (_, eigenstratProd) <- getJointGenotypeData logEnv False relevantPackages Nothing
            let eigenstratProdFiltered = eigenstratProd >-> P.filter chromFilter >-> capNrSnps (_foMaxSnps opts)
=======
            (_, eigenstratProd) <- getJointGenotypeData DefaultLog False relevantPackages Nothing
            let eigenstratProdFiltered =
                    eigenstratProd >->
                    P.filter chromFilter >->
                    capNrSnps (_foMaxSnps opts) >-> filterTransitions (_foNoTransitions opts)
>>>>>>> db7da8ef
                eigenstratProdInChunks = case _foJackknifeMode opts of
                    JackknifePerChromosome  -> chunkEigenstratByChromosome eigenstratProdFiltered
                    JackknifePerN chunkSize -> chunkEigenstratByNrSnps chunkSize eigenstratProdFiltered
            let summaryStatsProd = impurely foldsM statsFold eigenstratProdInChunks
            blocks <- purely P.fold list (summaryStatsProd >-> P.tee (P.map showBlockLogOutput >-> P.toHandle stderr))
            return blocks
        let jackknifeEstimates = processBlocks statSpecs blocks
        let nrSitesList = [sum [(vals !! i) !! 1 | BlockData _ _ _ vals <- blocks] | i <- [0..(length statSpecs - 1)]]
        let colSpecs = replicate 11 (column expand def def def)
            tableH = ["Statistic", "a", "b", "c", "d", "NrSites", "Asc (Og, Ref)", "Asc (Lo, Up)", "Estimate", "StdErr", "Z score"]
            tableB = do
                (fstat, (estimate, stdErr), nrSites) <- zip3 statSpecs jackknifeEstimates nrSitesList
                let FStatSpec fType slots maybeAsc = fstat
                    abcdStr = take 4 (map show slots ++ repeat "")
                    (asc1, asc2) = case maybeAsc of
                        Just (AscertainmentSpec (Just og) ref lo up) -> (show (og, ref),              show (lo, up))
                        Just (AscertainmentSpec Nothing   ref lo up) -> (show ("n/a" :: String, ref), show (lo, up))
                        _ ->                                            ("n/a",                       "n/a")
                return $ [show fType] ++ abcdStr ++ [show (round nrSites :: Int), asc1, asc2] ++ [printf "%.4g" estimate, printf "%.4g" stdErr, show (estimate / stdErr)]
        liftIO . putStrLn $ tableString colSpecs asciiRoundS (titlesH tableH) [rowsG tableB]
        case _foTableOut opts of
            Nothing -> return ()
            Just outFn -> liftIO . withFile outFn WriteMode $
                \h -> mapM_ (hPutStrLn h . intercalate "\t") (tableH : tableB)
  where
    chromFilter (EigenstratSnpEntry chrom _ _ _ _ _, _) = chrom `notElem` _foExcludeChroms opts
    capNrSnps Nothing  = cat
    capNrSnps (Just n) = P.take n
    chunkEigenstratByChromosome = view (groupsBy sameChrom)
    sameChrom (EigenstratSnpEntry chrom1 _ _ _ _ _, _) (EigenstratSnpEntry chrom2 _ _ _ _ _, _) =
        chrom1 == chrom2
    chunkEigenstratByNrSnps chunkSize = view (chunksOf chunkSize)
    showBlockLogOutput block = "computing chunk range " ++ show (blockStartPos block) ++ " - " ++
        show (blockEndPos block) ++ ", size " ++ (show . blockSiteCount) block ++ " SNPs"

summaryPrintFstats :: FStatSpec -> String
summaryPrintFstats (FStatSpec fType slots maybeAsc) =
    let ascString = case maybeAsc of
            Nothing -> ""
            Just _  -> "_ascertained"
    in  show fType ++ "("  ++ intercalate "," (map show slots) ++ ")" ++ ascString

type EntityIndicesLookup     = M.Map PoseidonEntity [Int]
type EntityAlleleCountLookup = M.Map PoseidonEntity (Int, Int)
type EntityAlleleFreqLookup  = M.Map PoseidonEntity (Maybe Double)

-- This functioin builds the central Fold that is run over each block of sites of the input data. The return is a tuple of the internal FStats datatypes and the fold.
buildStatSpecsFold :: (MonadIO m) => [IndividualInfo] -> [FStatSpec] -> m (FoldM m (EigenstratSnpEntry, GenoLine) BlockData)
buildStatSpecsFold indInfo fStatSpecs = do
    let entityIndicesLookup =
            M.fromList [(s, conformingEntityIndices [s] indInfo) | s <- collectStatSpecGroups fStatSpecs]
    blockAccum <- do
        listOfInnerVectors <- forM fStatSpecs $ \(FStatSpec fType _ _) -> do
            case fType of
                F3 -> liftIO $ VUM.replicate 4 0.0 --only F3 has four accumulators: one numerator, one denominator, and one normaliser for each of the two.
                _  -> liftIO $ VUM.replicate 2 0.0 -- all other statistics have just one value and one normaliser.
        liftIO $ BlockAccumulator <$> newIORef Nothing <*> newIORef Nothing <*> newIORef 0 <*> pure (V.fromList listOfInnerVectors)
    return $ FoldM (step entityIndicesLookup blockAccum) (initialize blockAccum) (extract blockAccum)
  where
    step :: (MonadIO m) => EntityIndicesLookup -> BlockAccumulator -> () -> (EigenstratSnpEntry, GenoLine) -> m ()
    step entIndLookup blockAccum _ (EigenstratSnpEntry c p _ _ _ _, genoLine) = do
        -- this function is called for every SNP.
        startPos <- liftIO $ readIORef (accMaybeStartPos blockAccum)
        case startPos of
            Nothing -> liftIO $ writeIORef (accMaybeStartPos blockAccum) (Just (c, p))
            Just _  -> return ()
        liftIO $ writeIORef (accMaybeEndPos blockAccum) (Just (c, p))
        let alleleCountLookupF = M.map (\indices -> computeAlleleCount genoLine indices) entIndLookup
            alleleFreqLookupF  = M.map (\indices -> computeAlleleFreq  genoLine indices) entIndLookup
        forM_ (zip [0..] fStatSpecs) $ \(i, fStatSpec) -> do
            -- loop over all statistics
            let maybeAccValues = computeFStatAccumulators fStatSpec alleleCountLookupF alleleFreqLookupF  -- compute the accumulating values for that site.
            forM_ (zip [0..] maybeAccValues) $ \(j, maybeAccVal) -> do
                case maybeAccVal of
                    Nothing -> return ()
                    Just x -> liftIO $ VUM.modify (accValues blockAccum V.! i) (+x) j -- add the value to the respective accumulator.
        -- counts the number of SNPs in a block, and ignores missing data. Missing data is considered within each accumulator.
        liftIO $ modifyIORef' (accCount blockAccum) (+1)
        return ()
    initialize :: (MonadIO m) => BlockAccumulator -> m ()
    initialize (BlockAccumulator startRef endRef countRef valVec) = do
        liftIO $ writeIORef startRef Nothing
        liftIO $ writeIORef endRef Nothing
        liftIO $ writeIORef countRef 0
        forM_ (V.toList valVec) $ \vals -> do
            liftIO $ VUM.set vals 0.0
    extract :: (MonadIO m) => BlockAccumulator -> () -> m BlockData
    extract (BlockAccumulator maybeStartPosRef maybeEndPosRef countRef valVec) _ = do
        maybeStartPos <- liftIO $ readIORef maybeStartPosRef
        maybeEndPos <- liftIO $ readIORef maybeEndPosRef
        count <- liftIO $ readIORef countRef
        statVals <- liftIO $ mapM (fmap VU.toList . VU.freeze) (V.toList valVec) -- this unfolds the vector of mutable vectors into a list of lists.
        case (maybeStartPos, maybeEndPos) of
            (Just startPos, Just endPos) -> return $ BlockData startPos endPos count statVals
            _ -> error "should never happen"

computeFStatAccumulators :: FStatSpec -> EntityAlleleCountLookup -> EntityAlleleFreqLookup -> [Maybe Double] -- returns a number of accumulated variables, in most cases a value and a normalising count,
-- but in case of F3, for example, also a second accumulator and its normaliser for capturing the heterozygosity
computeFStatAccumulators (FStatSpec fType slots maybeAsc) alleleCountF alleleFreqF =
    let caf = (alleleFreqF M.!) -- this returns Nothing if missing data
        cac e = case alleleCountF M.! e of -- this also returns Nothing if missing data.
            (_, 0) -> Nothing
            x      -> Just x
        ascCond = case maybeAsc of
            Nothing -> return True
            Just (AscertainmentSpec maybeOg ascRef lo hi) -> do -- Maybe Monad - if any of the required allele frequencies are missing, this returns a Nothing
                ascFreq <- case maybeOg of
                    Nothing -> do
                        x <- caf ascRef
                        if x > 0.5 then return (1.0 - x) else return x -- use minor allele frequency if no outgroup is given
                    Just og -> do -- Maybe Monad
                        (ogNonRef, ogNonMiss) <- cac og
                        x <- caf ascRef
                        if ogNonRef == 0 then return x else
                            if ogNonRef == ogNonMiss then return (1.0 - x) else Nothing
                return $ ascFreq >= lo && ascFreq <= hi
        applyAsc x = do -- Maybe Monad
            cond <- ascCond
            if cond then return x else return 0.0 -- set statistic result to 0.0 if ascertainment is False
    in  case (fType, slots) of
            (F4,         [a, b, c, d]) -> retWithNormAcc $ (computeF4         <$> caf a <*> caf b <*> caf c <*> caf d) >>= applyAsc
            (F3vanilla,  [a, b, c])    -> retWithNormAcc $ (computeF3vanilla  <$> caf a <*> caf b <*> caf c)           >>= applyAsc
            (F2vanilla,  [a, b])       -> retWithNormAcc $ (computeF2vanilla  <$> caf a <*> caf b)                     >>= applyAsc
            (PWM,        [a, b])       -> retWithNormAcc $ (computePWM        <$> caf a <*> caf b)                     >>= applyAsc
            (Het,        [a])          -> retWithNormAcc $ (computeHet        <$> cac a)                               >>= applyAsc
            (F2,         [a, b])       -> retWithNormAcc $ (computeF2         <$> cac a <*> cac b)                     >>= applyAsc
            (FSTvanilla, [a, b])       -> retWithNormAcc $ (computeFSTvanilla    (caf a)   (caf b))                    >>= applyAsc
            (FST,        [a, b])       -> retWithNormAcc $ (computeFST           (cac a)   (cac b))                    >>= applyAsc
            (F3,         [a, b, c])    ->
                retWithNormAcc ((computeF3noNorm <$> caf a <*> caf b <*> cac c) >>= applyAsc) ++
                retWithNormAcc ((computeHet <$> cac c) >>= applyAsc)
            _ -> error "should never happen"
  where
    retWithNormAcc (Just x) = [Just x, Just 1.0]
    retWithNormAcc Nothing  = [Nothing, Nothing]
    -- these formulas are mostly taken from Patterson et al. 2012 Appendix A (page 25 in the PDF)
    computeF4         a b c d = (a - b) * (c - d)
    computeF3vanilla  a b c   = (c - a) * (c - b)
    computeF2vanilla  a b     = (a - b) * (a - b)
    computePWM        a b     = a * (1.0 - b) + (1.0 - a) * b
    computeHet (na, sa) = 2.0 * fromIntegral (na * (sa - na)) / fromIntegral (sa * (sa - 1))
    computeF3noNorm a b (nc, sc) =
        let c = computeFreq nc sc
            corrFac = 0.5 * computeHet (nc, sc) / fromIntegral sc
        in  computeF3vanilla a b c - corrFac
    computeF2 (na, sa) (nb, sb) =
        let a = computeFreq na sa
            b = computeFreq nb sb
            corrFac = 0.5 * computeHet (na, sa) / fromIntegral sa + 0.5 * computeHet (nb, sb) / fromIntegral sb
        in  computeF2vanilla a b - corrFac
    computeFSTvanilla maybeA maybeB =
        case (maybeA, maybeB) of
            (Just a, Just b) ->
                let num = (a - b)^(2 :: Int)
                    denom = a * (1 - b) + b * (1 - a)
                in  if denom > 0 then Just (num / denom) else Nothing
            _ -> Nothing
    computeFST maybeNaSa maybeNbSb = case (maybeNaSa, maybeNbSb) of
        (Just (na, sa), Just (nb, sb)) ->
            let num = computeF2 (na, sa) (nb, sb)
                denom = computeF2 (na, sa) (nb, sb) + 0.5 * computeHet (na, sa) + 0.5 * computeHet (nb, sb)
            in  if denom > 0 then Just (num / denom) else Nothing
        _ -> Nothing
    computeFreq na sa = fromIntegral na / fromIntegral sa

pacReadOpts :: PackageReadOptions
pacReadOpts = defaultPackageReadOptions {
      _readOptVerbose          = False
    , _readOptStopOnDuplicates = True
    , _readOptIgnoreChecksums  = True
    , _readOptIgnoreGeno       = False
    , _readOptGenoCheck        = True
    }

collectStatSpecGroups :: [FStatSpec] -> [PoseidonEntity]
collectStatSpecGroups statSpecs = nub $ do
    FStatSpec _ slots maybeAsc <- statSpecs
    case maybeAsc of
        Just (AscertainmentSpec (Just og) ref _ _) -> slots ++ [og, ref]
        Just (AscertainmentSpec Nothing ref _ _)   -> slots ++ [ref]
        Nothing                                    -> slots

processBlocks :: [FStatSpec] -> [BlockData] -> [(Double, Double)]
processBlocks statSpecs blocks = do
    let block_weights = map (fromIntegral . blockSiteCount) blocks
    (i, FStatSpec fType _ _ ) <- zip [0..] statSpecs
    case fType of
        F3 ->
            let numerator_values = map ((!!0) . (!!i) . blockStatVal) blocks
                numerator_norm = map ((!!1) . (!!i) . blockStatVal) blocks
                denominator_values = map ((!!2) . (!!i) . blockStatVal) blocks
                denominator_norm = map ((!!3) . (!!i) . blockStatVal) blocks
                num_full = sum numerator_values / sum numerator_norm
                denom_full = sum denominator_values / sum denominator_norm
                full_estimate = num_full / denom_full
                partial_estimates = do
                    j <- [0..(length block_weights - 1)]
                    let num = sum [v | (k, v) <- zip [0..] numerator_values, k /= j]
                        num_norm = sum [v | (k, v) <- zip [0..] numerator_norm, k /= j]
                        denom = sum [v | (k, v) <- zip [0..] denominator_values, k /= j]
                        denom_norm = sum [v | (k, v) <- zip [0..] denominator_norm, k /= j]
                    return $ (num / num_norm) / (denom / denom_norm)
            in  return $ computeJackknifeOriginal full_estimate block_weights partial_estimates
        _ ->
            let values = map ((!!0) . (!!i) . blockStatVal) blocks
                norm = map ((!!1) . (!!i) . blockStatVal) blocks
                full_estimate = sum values / sum norm
                partial_estimates = do
                    j <- [0..(length block_weights - 1)]
                    let val' = sum [v | (k, v) <- zip [0..] values, k /= j]
                        norm' = sum [v | (k, v) <- zip [0..] norm, k /= j]
                    return $ val' / norm'
            in  return $ computeJackknifeOriginal full_estimate block_weights partial_estimates

<|MERGE_RESOLUTION|>--- conflicted
+++ resolved
@@ -136,16 +136,11 @@
         logEnv <- ask
         blocks <- liftIO . runSafeT $ do
             statsFold <- buildStatSpecsFold jointIndInfo statSpecs
-<<<<<<< HEAD
             (_, eigenstratProd) <- getJointGenotypeData logEnv False relevantPackages Nothing
-            let eigenstratProdFiltered = eigenstratProd >-> P.filter chromFilter >-> capNrSnps (_foMaxSnps opts)
-=======
-            (_, eigenstratProd) <- getJointGenotypeData DefaultLog False relevantPackages Nothing
             let eigenstratProdFiltered =
                     eigenstratProd >->
                     P.filter chromFilter >->
                     capNrSnps (_foMaxSnps opts) >-> filterTransitions (_foNoTransitions opts)
->>>>>>> db7da8ef
                 eigenstratProdInChunks = case _foJackknifeMode opts of
                     JackknifePerChromosome  -> chunkEigenstratByChromosome eigenstratProdFiltered
                     JackknifePerN chunkSize -> chunkEigenstratByNrSnps chunkSize eigenstratProdFiltered
