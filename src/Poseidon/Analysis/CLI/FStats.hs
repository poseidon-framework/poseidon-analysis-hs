--- conflicted
+++ resolved
@@ -52,15 +52,9 @@
                                                  readPoseidonPackageCollection)
 import           Poseidon.SecondaryTypes        (IndividualInfo (..))
 import           Poseidon.Utils                 (PoseidonException (..),
-<<<<<<< HEAD
                                                  PoseidonIO, logError,
                                                  logInfo, envLogAction, envInputPlinkMode,
                                                  logWithEnv)
-=======
-                                                 PoseidonIO, envInputPlinkMode,
-                                                 envLogAction, logError,
-                                                 logInfo)
->>>>>>> 3f2e1420
 import           SequenceFormats.Eigenstrat     (EigenstratSnpEntry (..),
                                                  GenoLine)
 import           SequenceFormats.Utils          (Chrom)
