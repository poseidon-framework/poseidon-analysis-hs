resolver: lts-20.17

packages:
- .
# - ../poseidon-hs

extra-deps:
  - git: https://github.com/poseidon-framework/poseidon-hs
<<<<<<< HEAD
    commit: 226bd17cdf3e2ac1767ba73017024e2e2291e53e
=======
    commit: 202583597f176427fb87e763143923a316ed7b7d
>>>>>>> d8f6a6fa
  - table-layout-0.9.1.0
  - data-default-instances-base-0.1.0.1
  - sequence-formats-1.7.0
  - pipes-ordered-zip-1.2.1
  - co-log-0.5.0.0
  - ansi-terminal-0.10.3
  - parsec3-numbers-0.1.0
  - chronos-1.1.5
  - typerep-map-0.5.0.0
allow-newer: true<|MERGE_RESOLUTION|>--- conflicted
+++ resolved
@@ -6,11 +6,7 @@
 
 extra-deps:
   - git: https://github.com/poseidon-framework/poseidon-hs
-<<<<<<< HEAD
-    commit: 226bd17cdf3e2ac1767ba73017024e2e2291e53e
-=======
     commit: 202583597f176427fb87e763143923a316ed7b7d
->>>>>>> d8f6a6fa
   - table-layout-0.9.1.0
   - data-default-instances-base-0.1.0.1
   - sequence-formats-1.7.0
